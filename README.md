--- conflicted
+++ resolved
@@ -4,17 +4,6 @@
 
 ## Setup
 
-<<<<<<< HEAD
-This repository is based on the EDM codebase and as such will have a similar set of requirements. First create a conda environment. We will use the `environment.yml` file that is in the root directory of this repository. This is the same as the corresponding environment file in the original EDM repository from Karras et al located [here](https://github.com/NVlabs/edm).
-
-To create an environment called `edm_fs`, run:
-
-```
-conda env create -f environment.yml
-```
-
-**Note**: This will also contain the `neuraloperators` library implemented [here](https://github.com/neuraloperator/neuraloperator).
-=======
 To create the environment called `ddo-assimilation` run the following:
 
 ```
@@ -23,34 +12,12 @@
 ```
 
 ## Datasets
->>>>>>> 4b45cfbf
 
 We use the following sources of datasets:
 
-<<<<<<< HEAD
-Also cd into `exps` and copy `cp env.sh.bak env.sh` and define the following env variables:
-
-- `$SAVE_DIR`: some location where experiments are to be saved.
-- `$DATA_DIR`: this should be kept as is, since it points to the raw CWA/ERA dataset zarr file.
-
-### Navier Stokes Dataset
-
-We use a 2D Navier-Stokes dataset which consists of trajectories in time. Concretely, the neural operator diffusion model is trained to model the following conditional distribution `p(u_t | y_{t-k}, ..., y_{t+k})` where:
-
-- `u` is the function to model (whose samples are at a fixed discretisation which is defined by `resolution` in `training.datasets.NSDataset`, e.g. `128` for 128px on both spatial dimensions);
-- `y` are samples from the same function at a much coarser discretisation, and this is determined by `lowres_scale_factor` in `training.datasets.NSDataset`, i.e. if `lowres_scale_factor=0.0625` then this is a 16x reduction in spatial resolution).
-- `k` denotes the size of the context window.
-
-Whatever `$DATA_DIR` is defined to, cd into that directory and download the data:
-
-```
-wget https://zenodo.org/records/7495555/files/2D_NS_Re40.npy
-```
-=======
 1. Observational data directly from the ECMWF API ([link to notebook for examples](./notebooks/ecmwf.ipynb)).
 2. NOAA observational data from Brightband (NNJA-AI) ranging from 2021 up to 2024 ([link to notebook for examples](./notebooks/nnja.ipynb)).
 3. ERA-5 reanalysis data
->>>>>>> 4b45cfbf
 
 Visit `notebooks/irregular_ns` for an example of how to load and visualize this dataset and make it irregular as well.
 
